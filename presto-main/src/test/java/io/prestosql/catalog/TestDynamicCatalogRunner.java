--- conflicted
+++ resolved
@@ -117,11 +117,8 @@
             server.installPlugin(new HetuFileSystemClientPlugin());
             server.getInstance(Key.get(FileSystemClientManager.class)).loadFactoryConfigs();
         }
-<<<<<<< HEAD
-=======
         securityKeyManager = server.getInstance(Key.get(SecurityKeyManager.class));
         catalogStoreUtil = server.getInstance(Key.get(CatalogStoreUtil.class));
->>>>>>> 9e7b9804
     }
 
     private void prepareDirectory(String directory)
